--- conflicted
+++ resolved
@@ -93,7 +93,6 @@
 
 % Check if the given type is supported by Antidote
 -spec is_type(typ()) -> boolean().
-<<<<<<< HEAD
 is_type(antidote_crdt_counter_pn)       -> true;
 is_type(antidote_crdt_counter_b)        -> true;
 is_type(antidote_crdt_counter_fat)      -> true;
@@ -108,25 +107,9 @@
 is_type(antidote_crdt_register_mv)      -> true;
 is_type(antidote_crdt_map_go)           -> true;
 is_type(antidote_crdt_map_rr)           -> true;
+is_type(antidote_crdt_index_p)          -> true;
+is_type(antidote_crdt_index_s)          -> true;
 is_type(_)                              -> false.
-=======
-is_type(antidote_crdt_counter_pn)   -> true;
-is_type(antidote_crdt_counter_b)    -> true;
-is_type(antidote_crdt_counter_fat)  -> true;
-is_type(antidote_crdt_flag_ew)      -> true;
-is_type(antidote_crdt_flag_dw)      -> true;
-is_type(antidote_crdt_set_go)       -> true;
-is_type(antidote_crdt_set_aw)       -> true;
-is_type(antidote_crdt_set_rw)       -> true;
-is_type(antidote_crdt_register_lww) -> true;
-is_type(antidote_crdt_register_mv)  -> true;
-is_type(antidote_crdt_map_go)       -> true;
-is_type(antidote_crdt_map_rr)       -> true;
-is_type(antidote_crdt_index_p)      -> true;
-is_type(antidote_crdt_index_s)      -> true;
-is_type(_)                          -> false.
->>>>>>> 4e2a4397
-
 
 % Returns the initial CRDT state for the given Type
 -spec new(typ()) -> crdt().
